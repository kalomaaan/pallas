--- conflicted
+++ resolved
@@ -1,24 +1,18 @@
 [package]
 name = "pallas-miniprotocols"
 description = "Implementation of the Ouroboros network mini-protocols state-machines"
-<<<<<<< HEAD
 version = "0.14.0-alpha.5"
-=======
-version = "0.13.3"
->>>>>>> 4f9fc1e4
 edition = "2021"
 repository = "https://github.com/txpipe/pallas"
 homepage = "https://github.com/txpipe/pallas"
 documentation = "https://docs.rs/pallas-machines"
 license = "Apache-2.0"
 readme = "README.md"
-authors = [
-    "Santiago Carmuega <santiago@carmuega.me>"
-]
+authors = ["Santiago Carmuega <santiago@carmuega.me>"]
 
 [dependencies]
-pallas-codec = { version = "0.14.0-alpha.0",  path = "../pallas-codec/" }
-pallas-multiplexer = { version = "0.14.0-alpha.0",  path = "../pallas-multiplexer/" }
+pallas-codec = { version = "0.14.0-alpha.0", path = "../pallas-codec/" }
+pallas-multiplexer = { version = "0.14.0-alpha.0", path = "../pallas-multiplexer/" }
 log = "0.4.14"
 hex = "0.4.3"
 itertools = "0.10.3"
